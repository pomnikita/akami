--- conflicted
+++ resolved
@@ -1,11 +1,8 @@
 require "base64"
 require "digest/sha1"
-<<<<<<< HEAD
 require "akami/core_ext/hash"
 require "akami/xpath_helper"
 require "akami/c14n_helper"
-=======
->>>>>>> 803a23b9
 require "time"
 require "gyoku"
 
@@ -190,11 +187,7 @@
 
     # Returns a WSSE timestamp.
     def timestamp
-<<<<<<< HEAD
-      @timestamp ||= Time.now.xmlschema
-=======
       @timestamp ||= Time.now.utc.xmlschema
->>>>>>> 803a23b9
     end
 
     # Returns a new number with every call.
